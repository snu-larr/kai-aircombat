--- conflicted
+++ resolved
@@ -450,18 +450,9 @@
 
         NOTE: This functon should not be used during decentralised execution.
         """
-<<<<<<< HEAD
-<<<<<<< Updated upstream
-        state = np.hstack([self.task.get_obs(self, agent_id) for agent_id in self.agents.keys()])
-        return dict([(agent_id, state.copy()) for agent_id in self.agents.keys() if agent_id[0] == "A"])
-=======
         state = np.hstack([self.task.get_obs(self, agent_name) for agent_name in self.agents.keys()])
         return dict([(agent_name, state.copy()) for agent_name, agent in self.agents.items() if agent.color == "Blue"])
->>>>>>> Stashed changes
-=======
-        state = np.hstack([self.task.get_obs(self, agent_name) for agent_name in self.agents.keys()])
-        return dict([(agent_name, state.copy()) for agent_name, agent in self.agents.keys() if agent.color == "Blue"])
->>>>>>> 12d1a36e
+
 
     def close(self):
         """Cleans up this environment's objects
